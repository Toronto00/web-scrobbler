--- conflicted
+++ resolved
@@ -11,14 +11,10 @@
 
 Connector.trackSelector = '#bop-player div.current-song-section > div.song-info > div.title > a';
 
-<<<<<<< HEAD
 Connector.getTrackArt = function () {
 	return $('.current-song-art').css('background-image').slice(4).slice(0,-1);
 };
 
-Connector.isPlaying = function() {
-=======
 Connector.isPlaying = function () {
->>>>>>> 08e19e1b
 	return $('body').hasClass('song-playing');
 };