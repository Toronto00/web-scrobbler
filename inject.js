--- conflicted
+++ resolved
@@ -221,7 +221,6 @@
         matches: ["*://aolradio.slacker.com/*"],
         js: ["connectors/aolradio.js"]
     },
-<<<<<<< HEAD
 
     {
         label: "HillyDilly",
@@ -245,12 +244,12 @@
         label: "Moje Polskie Radio",
         matches: ["*://moje.polskieradio.pl/station/*"],
         js: ["connectors/mojepolskieradio.js"]
-=======
+    },
+
     {
         label: "Nova Planet",
         matches: ['*://www.novaplanet.com/radionova/player'],
         js: ["connectors/novaplanet.js"]
->>>>>>> 7997095b
     }
 
 ];
