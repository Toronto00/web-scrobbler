/**
 * All connectors are defined here, instead of manifest.
 *
 * Matching connector is injected to the page after document_end event.
 *
 * Do not include jQuery - it is included by default.
 *
 *
 * Supported fields:
 *
 *    label
 *          - label to be shown in options to enable/disable the connector
 *          - be careful with renaming, as connector disable state depends on the label
 *
 *    matches
 *          - array of positive matches in format described in Chrome Ext. Dev. guide
 *          - connectors are processed in order and the first match is used; you can use
 *            this behaviour to emulate exclude matches
 *
 *    js
 *          - array of paths of files to be executed
 *          - all executions happen on or after 'document_end'
 *
 *    allFrames (optional)
 *          - boolean value representing InjectDetails.allFrames
 *          - FALSE by default
 *
 */
var connectors = [
    {
        label: "Baidu Music",
        matches: ["*://play.baidu.com/*"],
        js: ["connectors/baidu.js"]
    },

    {
        label: "YouTube",
        matches: ["*://www.youtube.com/watch*", "*://www.youtube.com/user/*"],
        js: ["connectors/youtube.js"]
    },

    {
        label: "TTNET Müzik",
        matches: ["*://www.ttnetmuzik.com.tr/*"],
        js: ["connectors/ttnet.js"]
    },

    {
        label: "Thesixtyone",
        matches: ["*://www.thesixtyone.com/*"],
        js: ["connectors/61.js"]
    },

    {
        label: "Google Play Music",
        matches: ["*://play.google.com/music/*"],
        js: ["connectors/googlemusic.js"]
    },

    {
        label: "MySpace",
        matches: ["*://myspace.com/*"],
        js: ["connectors/myspace.js"]
    },

    {
        label: "Pitchfork",
        matches: ["*://pitchfork.com/*", "*://www.pitchfork.com/*"],
        js: ["connectors/pitchfork.js"]
    },

    {
        label: "Fizy",
        matches: ["*://fizy.com/*", "*://fizy.org/*"],
        js: ["connectors/fizy.js"]
    },

    {
        label: "Virgin Radio Turkiye",
        matches: ["*://*.virginradioturkiye.com/*", "*://*.radioeksen.com/*"],
        js: ["connectors/virginradiotr.js"]
    },

    {
        label: "Ghostly Discovery",
        matches: ["http://ghostly.com/discovery/play"],
        js: ["connectors/ghostly.js"]
    },

    {
        label: "Bandcamp",
        matches: ["*://*.bandcamp.com/*"],
        js: ["connectors/bandcamp.js"]
    },

    {
        label: "Jango",
        matches: ["*://www.jango.com/*"],
        js: ["connectors/jango.js", "connectors/jango-dom-inject.js"]
    },

    {
        label: "Pandora",
        matches: ["*://www.pandora.com/*"],
        js: ["connectors/pandora.js"]
    },

    {
        label: "Deezer",
        matches: ["*://www.deezer.com/*"],
        js: ["connectors/deezer.js"]
    },

    {
        label: "SoundCloud",
        matches: ["*://soundcloud.com/*"],
        js: ["connectors/soundcloud.js"]
    },

    {
        label: "Amazon",
        matches: ["*://www.amazon.com/gp/dmusic/mp3/player*", "*://www.amazon.de/gp/dmusic/mp3/player*", "*://www.amazon.es/gp/dmusic/mp3/player*", "*://www.amazon.co.uk/gp/dmusic/mp3/player*"],
        js: ["connectors/amazon.js"]
    },

    { // DEAD?
        label: "Z-Music",
        matches: ["*://z-music.org/*"],
        js: ["connectors/zmusic.js"]
    },

    {
        label: "VK",
        matches: ["*://vk.com/*"],
        js: ["connectors/vk.js"]
    },

    {
        label: "Zvooq",
        matches: ["*://zvooq.ru/*"],
        js: ["connectors/zvooq.js"]
    },

    {
        label: "Weborama",
        matches: ["*://www.weborama.fm/*"],
        js: ["connectors/weborama.js"],
        allFrames: true
    },

    {
        label: "22 Tracks",
        matches: ["*://22tracks.com/*"],
        js: ["connectors/22tracks.js"]
    },

    {
        label: "Megalyrics",
        matches: ["*://megalyrics.ru/*"],
        js: ["connectors/megalyrics.js"],
        allFrames: true
    },

    {
        label: "iHeart",
        matches: ["*://*.iheart.com/*"],
        js: ["connectors/iheart.js"]
    },

    {
        label: "Indie Shuffle",
        matches: ["*://www.indieshuffle.com/*"],
        js: ["connectors/indieshuffle.js"]
    },

    {
        label: "Tuba.FM",
        matches: ["*://fm.tuba.pl/*"],
        js: ["connectors/tubafm.js"]
    },

    {
        label: "Spotify",
        matches: ["https://play.spotify.com/*"],
        js: ["connectors/spotify.js"]
    },

    {
        label: "Grooveshark",
        matches: ["*://grooveshark.com/*"],
        js: ["connectors/grooveshark.js"]
    },

    {
        label: "Plug.dj",
        matches: ["http://plug.dj/*"],
        js: ["connectors/plugdj.js"]
    },

    {
        label: "Turntable",
        matches: ["*://turntable.fm/*"],
        js: ["connectors/turntable.js"]
    },

    {
        label: "Slacker (iframe)",
        matches: ["*://www.slacker.com/webplayer/index_embed.vm"],
        js: ["connectors/slacker.js"]
    },

    {
        label: "Slacker (main page)",
        matches: ["*://www.slacker.com/*"],
        js: ["connectors/slacker2.js"]
    },

    {
        label: "Daytrotter",
        matches: ["*://www.daytrotter.com/*"],
        js: ["connectors/daytrotter.js"]
    },

    {
        label: "AOL Radio",
        matches: ["*://aolradio.slacker.com/*"],
        js: ["connectors/aolradio.js"]
    },

    {
        label: "HillyDilly",
        matches: ["*://www.hillydilly.com/*"],
        js: ["connectors/hillydilly.js"]
    },

    {
        label: "Xbox Music",
        matches: ["*://music.xbox.com/*"],
        js: ["connectors/xboxmusic.js"]
    },

    {
        label: "8tracks",
        matches: ["*://8tracks.com/*"],
        js: ["connectors/8tracks.js"]
    },

    {
        label: "Moje Polskie Radio",
        matches: ["*://moje.polskieradio.pl/station/*"],
        js: ["connectors/mojepolskieradio.js"]
    },

    {
        label: "Nova Planet",
        matches: ['*://www.novaplanet.com/radionova/player'],
        js: ["connectors/novaplanet.js"]
    },

    {
        label: "Radio+ Belgium",
        matches: ["*://www.radioplus.be/*"],
        js: ["connectors/radioplusbe.js"]
    },

    {
        label: "Songza",
        matches: ["*://songza.com/*"],
        js: ["connectors/songza.js"]
    },

    {
        label: "Douban Programme",
        matches: ["http://music.douban.com/programme/*"],
        js: ["connectors/douban-programme.js"]
    },

    {
        label: "Focus@Will",
        matches: ["*://www.focusatwill.com/*"],
        js: ["connectors/focusatwill.js"]
    },

    {
        label: "Le Tourne Disque",
        matches: ["*://www.letournedisque.com/*"],
        js: ["connectors/letournedisque.js"]
    },

    {
        label: "Rdio",
        matches: ["*://www.rdio.com/*"],
        js: ["connectors/rdio.js"]
    },

    {
        label: "Reddit Playlister",
        matches: ["*://redditplayer.phoenixforgotten.com/*"],
        js: ["connectors/redditplayer.js"]
    },

    {
        label: "Sullen-Ural",
        matches: ["*://sullen-ural.ru/*", "*://*.sullen-ural.ru/*"],
        js: ["connectors/sullen-ural.js"]
    },

    {
        label: "Digitally Imported and Sky.FM",
        matches: ["*://www.di.fm/*", "*://www.sky.fm/*"],
        js: ["connectors/difm.js"]
    },

    {
        label: "Beats Music",
        matches: ["*://*.beatsmusic.com/*"],
        js: ["jquery.cookie.js", "connectors/beats.js"]
    },

    {
        label: "RadioPlayer",
        matches: ["*://www.thisisstar.co.uk/*", "*://live.thebridgeradio.net/*", "*://www.chorley.fm/*", "*://www.sun-fm.com/*", "*://www.minsterfm.com/*", "*://www.uckfieldfm.co.uk/*", "*://radioplayer.bishopfm.com/*", "*://player.jackbristol.com/*", "*://player.106jack.com/*", "*://player.jackradio.com/*", "*://www.tcrfm.co.uk/*", "*://sparksunderland.com/*", "*://player.juicefm.com/*", "*://rp.xrad.io/*", "*://www.radiojackie.com/*", "*://people.bath.ac.uk/*", "*://www.2br.co.uk/*", "*://player.three.fm/*", "*://player.therevolution962.com/*", "*://player.thewave.co.uk/*", "*://www.kcclive.com/*", "*://player.absoluteradio.co.uk/*", "*://aliveradio.net/*", "*://allfm.org/*", "*://www.amazingradio.com/*", "*://www.ambersoundfm.com/*", "*://player.bailriggfm.co.uk/*", "*://player.thebay.co.uk/*", "*://www.bbc.co.uk/*", "*://www.bcbradio.co.uk/*", "*://www.thebeach.co.uk/*", "*://www.thebee.co.uk/*", "*://www.bfbs.com/*", "*://player.boltonfm.com/*", "*://andoverplayer.thebreeze.com/*", "*://basingstokeplayer.thebreeze.com/*", "*://bristolplayer.thebreeze.com/*", "*://cheltenhamplayer.thebreeze.com/*", "*://easthampshireplayer.thebreeze.com/*", "*://westwiltsplayer.thebreeze.com/*", "*://newburyplayer.thebreeze.com/*", "*://northdorsetplayer.thebreeze.com/*", "*://northsomersetplayer.thebreeze.com/*", "*://southplayer.thebreeze.com/*", "*://southamptonplayer.thebreeze.com/*", "*://winchesterplayer.thebreeze.com/*", "*://southsomersetplayer.thebreeze.com/*", "*://bridge.fm/*", "*://www.capitalfm.com/*", "*://www.capitalxtra.com/*", "*://www.thecatradio.co.uk/*", "*://ukradioplayer.cfmradio.com/*", "*://www.southendandchelmsfordradio.com/*", "*://www.silk1069.com/*", "*://www.dee1063.com/*", "*://app.musicradio.com/*", "*://ukradioplayer.citytalk.fm/*", "*://www.classicfm.com/*", "*://ukradioplayer.clyde1.com/*", "*://ukradioplayer.clyde2.com/*", "*://player.compassfm.co.uk/*", "*://northamptonshire.connectfm.com/*", "*://peterborough.connectfm.com/*", "*://ukradioplayer.coolfm.co.uk/*", "*://www.crossrhythms.co.uk/*", "*://crushradio.co.uk/*", "*://player.dearnefm.co.uk/*", "*://diversefm.com/*", "*://ukradioplayer.downtown.co.uk/*", "*://www.dream100.com/*", "*://www.drystoneradio.co.uk/*", "*://www.eagleextra.co.uk/*", "*://www.964eagle.co.uk/*", "*://www.eagle3.co.uk/*", "*://www.energyfm.net/*", "*://ondemand.georgeandfire.co.uk/*", "*://www.forestfm.co.uk/*", "*://ukradioplayer.forth2.com/*", "*://ukradioplayer.forthone.com/*", "*://www.frenchradiolondon.com/*", "*://www.funkidslive.com/*", "*://www.futureradio.co.uk/*", "*://www.gateway978.com/*", "*://nwplayer.gaydio.co.uk/*", "*://player.gaydio.co.uk/*", "*://ukradioplayer.hallamfm.co.uk/*", "*://ukrp.musicradio.com/*", "*://www.heart.co.uk/*", "*://ukradioplayer.heatradio.com/*", "*://ukradioplayer.thehitsradio.com/*", "*://player.hot1028.com/*", "*://www.hubradio.co.uk/*", "*://imaginefm.net/*", "*://www.indigofm.co.uk/*", "*://www.iwradio.co.uk/*", "*://player.jackfmswindon.com/*", "*://www.jazzfm.co/*", "*://player.juicebrighton.com/*", "*://kanefm.com/*", "*://player.kcfm.co.uk/*", "*://ukradioplayer.kerrangradio.co.uk/*", "*://ukradioplayer.key103.co.uk/*", "*://player.kingdomfm.co.uk/*", "*://kiss101.ukradioplayer.kissfmuk.com/*", "*://kiss105.ukradioplayer.kissfmuk.com/*", "*://kiss100.ukradioplayer.kissfmuk.com/*", "*://ukradioplayer.kissfresh.kissfmuk.com/*", "*://ukradioplayer.kisstory.kissfmuk.com/*", "*://www.klfm967.co.uk/*", "*://streaming.kentonline.co.uk/*", "*://player.lincsfm.co.uk/*", "*://ukradioplayer.magic.co.uk/*", "*://ukradioplayer.manchestersmagic.co.uk/*", "*://ukradioplayer.magic1152.co.uk/*", "*://ukradioplayer.magic1161.co.uk/*", "*://ukradioplayer.magic1170.co.uk/*", "*://ukradioplayer.magic1548.co.uk/*", "*://ukradioplayer.magic828.co.uk/*", "*://ukradioplayer.magic999.co.uk/*", "*://ukradioplayer.magicam.co.uk/*", "*://player.manxradio.com/*", "*://ukradioplayer.metroradio.co.uk/*", "*://ukradioplayerone.mfr.co.uk/*", "*://ukradioplayertwo.mfr.co.uk/*", "*://www.ministryofsound.com/*", "*://www.mix96.co.uk/*", "*://www.mkfm.com/*", "*://nationhits.com/*", "*://www.nationradio.com/*", "*://www.northnorfolkradio.com/*", "*://ukradioplayer.northsound1.com/*", "*://ukradioplayer.northsound2.com/*", "*://www.999radionorwich.com/*", "*://player.oakfm.co.uk/*", "*://www.originalfm.com/*", "*://palm105.co.uk/*", "*://player.peakfm.net/*", "*://www.piratefm.co.uk/*", "*://player.planetrock.com/*", "*://www.premierradio.org.uk/*", "*://player.pulse2.net/*", "*://player.pulse.co.uk/*", "*://ukradioplayer.radioaire.co.uk/*", "*://ukradioplayer.radioborders.com/*", "*://radiocarmarthenshire.com/*", "*://www.radiocaroline.co.uk/*", "*://radioceredigion.com/*", "*://ukradioplayer.radiocity.co.uk/*", "*://www.radioessex.com/*", "*://player.radioexe.co.uk/*", "*://radiolab.beds.ac.uk/*", "*://radiopembrokeshire.com/*", "*://radioplus.org.uk/*", "*://www.radiotyneside.co.uk/*", "*://www.radioverulam.com/*", "*://player.wave965.com/*", "*://radioreverb.com/*", "*://www.realradionortheast.co.uk/*", "*://www.realradionorthwest.co.uk/*", "*://www.realradio-scotland.co.uk/*", "*://www.realradiowales.co.uk/*", "*://www.realradioxs.co.uk/*", "*://www.realradioyorkshire.co.uk/*", "*://www.reprezent.org.uk/*", "*://radioplayer.resonancefm.com/*", "*://player.ridingsfm.co.uk/*", "*://rinse.fm/*", "*://listen.insightradio.co.uk/*", "*://ukradioplayer.rockfm.co.uk/*", "*://player.rotherfm.co.uk/*", "*://player.rutlandradio.co.uk/*", "*://scarletfm.com/*", "*://www.sfmradio.com/*", "*://www.toxicflames.co.uk/*", "*://player.signal1.co.uk/*", "*://player.signal107.co.uk/*", "*://player.signal2.co.uk/*", "*://smilesussex.com/*", "*://www.smoothradio.co.uk/*", "*://www.solarradio.com/*", "*://www.somervalleyfm.co.uk/*", "*://player.soundartradio.org.uk/*", "*://www.thesourcefm.co.uk/*", "*://www.spectrumradio.net/*", "*://www.spirefm.co.uk/*", "*://www.spiritfm.net/*", "*://www.star107.co.uk/*", "*://www.strayfm.com/*", "*://www.susyradio.com/*", "*://player.swanseasound.co.uk/*", "*://www.switchradio.co.uk/*", "*://talksport.com/*", "*://tonefm.co.uk/*", "*://ukradioplayer.tayam.co.uk/*", "*://ukradioplayer.tayfm.co.uk/*", "*://www.teamrockradio.com/*", "*://ukradioplayer.tfmradio.com/*", "*://player.towerfm.co.uk/*", "*://www.town102.com/*", "*://player.traxfm.co.uk/*", "*://player.2lr.co.uk/*", "*://www.u105.com/*", "*://www.ucb.co.uk/*", "*://ury.org.uk/*", "*://urn1350.net/*", "*://ukradioplayer.vikingfm.co.uk/*", "*://www.thevoicefm.co.uk/*", "*://ruvr.co.uk/*", "*://ukradioplayer.wave105.com/*", "*://www.wessexfm.com/*", "*://ukradioplayer.westfm.co.uk/*", "*://ukradioplayer.westsound.co.uk/*", "*://ukradioplayer.westsoundradio.com/*", "*://player.wirefm.com/*", "*://player.wishfm.net/*", "*://www.xfm.co.uk/*", "*://www.yorkshirecoastradio.com/*"],
        js: ["connectors/radioplayer.js"]
    },

    {
        label: "Gaana.com",
        matches: ["*://gaana.com/*"],
        js: ["connectors/gaana.js"]
    },

    {
        label: "Music Unlimited",
        matches: ["*://music.sonyentertainmentnetwork.com/*"],
        js: ["connectors/musicunlimited.js"]
    },

    {
        label: "Yandex.Music",
        matches: ["*://music.yandex.ru/*"],
        js: ["connectors/yandex.js"]
    },
    
    {
      label: "PLEX",
      matches: ["*://*32400/web/*"],
      js: ["connectors/plex.js"]
    },
    
    {
        label: "Pleer.Com (Prostopleer)",
        matches: ["*://pleer.com/*", "*://prostopleer.com/*"],
        js: ["connectors/pleer.js"]
    },

<<<<<<< HEAD
	{
		label: "TuneIn",
		matches: ["*://tunein.com/*"],
		js: ["connectors/tunein.js"]
	},

	{
        label: "MixCloud (Timestamped mixes only)",
        matches: ["*://mixcloud.com/*", "*://*.mixcloud.com/*"],
        js: ["connectors/mixcloud.js"]
    },
=======
    {
        label: "ReverbNation",
        matches: ["*://www.reverbnation.com/*"],
        js: ["connectors/reverbnation.js"]
    }
>>>>>>> 18b143f3

    {
        label: "Xiami.com",
        matches: ["http://www.xiami.com/play*"],
        js: ["connectors/xiami.js"]
    },

	{
		label: "NRK Radio",
		matches: ["*://radio.nrk.no/*"],
		js: ["connectors/nrkradio.js"]
	}
];

/**
 * Creates regex from single match pattern
 *
 * @author lacivert
 * @param {String} input
 * @returns RegExp
 */
function createPattern(input) {
    if (typeof input !== 'string') return null;
    var match_pattern = '^'
        , regEscape = function (s) {
            return s.replace(/[[^$.|?*+(){}\\]/g, '\\$&');
        }
        , result = /^(\*|https?|file|ftp|chrome-extension):\/\//.exec(input);

    // Parse scheme
    if (!result) return null;
    input = input.substr(result[0].length);
    match_pattern += result[1] === '*' ? 'https?://' : result[1] + '://';

    // Parse host if scheme is not `file`
    if (result[1] !== 'file') {
        if (!(result = /^(?:\*|(\*\.)?([^\/*]+))/.exec(input))) return null;
        input = input.substr(result[0].length);
        if (result[0] === '*') {    // host is '*'
            match_pattern += '[^/]+';
        } else {
            if (result[1]) {         // Subdomain wildcard exists
                match_pattern += '(?:[^/]+\.)?';
            }
            // Append host (escape special regex characters)
            match_pattern += regEscape(result[2]);// + '/';
        }
    }
    // Add remainder (path)
    match_pattern += input.split('*').map(regEscape).join('.*');
    match_pattern += '$';

    return new RegExp(match_pattern);
}


/**
 * @param {String} label
 * @returns boolean
 */
function isConnectorEnabled(label) {
    var disabledArray = JSON.parse(localStorage.disabledConnectors);
    return (disabledArray.indexOf(label) === -1);
}


/**
 * Injects connectors to tabs upon page loading
 */
chrome.tabs.onUpdated.addListener(function (tabId, changeInfo, tab) {
    // wait for the Loaded event
    if (changeInfo.status !== 'complete')
        return;

    // run first available connector
    var anyMatch = !connectors.every(function (connector) {
        var matchOk = false;

        connector.matches.forEach(function (match) {
            matchOk = matchOk || createPattern(match).test(tab.url);
        });

        if (matchOk === true) {
            console.log('connector ' + connector.label + ' matched for ' + tab.url);
            setActionIcon(ACTION_SITE_RECOGNIZED, tabId);

            if (!isConnectorEnabled(connector.label)) {
                setActionIcon(ACTION_SITE_DISABLED, tabId);
                return false; // break forEach
            }

            // Ping the content page to see if the script is already in place.
            // In the future, connectors will have unified interface, so they will all support
            // the 'ping' request. Right now only YouTube supports this, because it
            // is the only site that uses ajax navigation via History API (which is quite hard to catch).
            // Other connectors will work as usual.
            //
            // Sadly there is no way to silently check if the script has been already injected
            // so we will see an error in the background console on load of every supported page
            chrome.tabs.sendMessage(tabId, { type: 'ping' }, function (response) {
                // if the message was sent to a non existing script or the script
                // does not implement the 'ping' message, we get response==undefined;
                if (!response) {
                    console.log('-- loaded for the first time, injecting the scripts');

                    // inject all scripts and jQuery, use slice to avoid mutating
                    var scripts = connector.js.slice(0);
                    scripts.unshift(JQUERY_PATH);

                    scripts.forEach(function (jsFile) {
                        var injectDetails = {
                            file: jsFile,
                            allFrames: connector.allFrames ? connector.allFrames : false
                        };
                        chrome.tabs.executeScript(tabId, injectDetails);
                    });
                }
                else {
                    console.log('-- subsequent ajax navigation, the scripts are already injected');
                }
            });

        }

        return !matchOk;
    });

    // hide page action if there is no match
    if (!anyMatch) {
        chrome.pageAction.hide(tabId);
    }
});<|MERGE_RESOLUTION|>--- conflicted
+++ resolved
@@ -353,7 +353,6 @@
         js: ["connectors/pleer.js"]
     },
 
-<<<<<<< HEAD
 	{
 		label: "TuneIn",
 		matches: ["*://tunein.com/*"],
@@ -365,13 +364,12 @@
         matches: ["*://mixcloud.com/*", "*://*.mixcloud.com/*"],
         js: ["connectors/mixcloud.js"]
     },
-=======
+
     {
         label: "ReverbNation",
         matches: ["*://www.reverbnation.com/*"],
         js: ["connectors/reverbnation.js"]
-    }
->>>>>>> 18b143f3
+    },
 
     {
         label: "Xiami.com",
