--- conflicted
+++ resolved
@@ -620,15 +620,16 @@
 		},
 
 		{
-<<<<<<< HEAD
 			label: 'Whyd',
 			matches: ['*://whyd.com/*'],
 			js: ['connectors/v2/whyd.js'],
-=======
+			version: 2
+		},
+
+		{
 			label: 'Mymusiccloud',
 			matches: ['*://www.mymusiccloud.com/*'],
 			js: ['connectors/v2/mymusiccloud.js'],
->>>>>>> 174e0917
 			version: 2
 		},
 
