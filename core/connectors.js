--- conflicted
+++ resolved
@@ -891,15 +891,16 @@
 		},
 
 		{
-<<<<<<< HEAD
 			label: 'WDVX',
 			matches: ['http://www.wdvx.com/listen-live/'],
 			js: ['connectors/v2/wdvx.js'],
-=======
+			version: 2
+		},
+
+		{
 			label: 'dubtrack.fm',
 			matches: ['https://www.dubtrack.fm/*'],
 			js: ['connectors/v2/dubtrack.js'],
->>>>>>> c71a2465
 			version: 2
 		}
 
