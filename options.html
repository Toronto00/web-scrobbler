<html>
<head>
	<title>Options for Chrome Scrobbler</title>
	<script type="text/javascript" src="md5.js"></script>
	<script type="text/javascript" src="jquery-1.6.1.min.js"></script>
	<script type="text/javascript" src="options.js"></script>
	<link rel="stylesheet" type="text/css" href="options.css" />
</head>
<body>
      
<div class="container options">
   <h1>Options</h1>
   
   <ul>
      <li>
         <input type="checkbox" id="use-notifications">
         <label for="use-notifications" title="Turns on/off popup scrobbling notifications for all supported websites">Use desktop notifications (global)</label>                
      </li>
      <li>
         <input type="checkbox" id="use-autocorrect">
         <label for="use-autocorrect" title="Auto-corrects the track title before scrobbling. (experimental)">Use autocorrect (global)</label>
      </li>
      <li>
         <input type="checkbox" id="use-youtube-inpage">
         <label for="use-youtube-inpage" title="Since there is an info icon in the omnibox, there is no need to keep a separate YT notifying. But you're the boss here.">Use YouTube <em>status box</em></label>                
      </li>
   </ul>
</div>

<div class="container about">
   <h1>About</h1>
   <h4><a href="http://scrobbler.davidsabata.cz">For details and changelog visit our website</a></h4>
   <p>
      Last.fm Scrobbler for Chrome was created for people who listen to music 
      online through their browser, and would like to keep an updated playback 
      history using last.fm's scrobbling service.
   </p>
   <p>
      Supported websites
      <ul style="margin-top:0;">
         <li>YouTube</li>
         <li><a href="http://ghostly.com/discovery/play">Ghostly Discovery</a></li>
         <li>Google Music</li>
         <li>MySpace</li>
         <li>Thesixtyone.com</li>
         <li>TTnetMuzik.com.tr</li>
         <li>FFtunes.com</li>
         <li>Fizy.com</li>
         <li>BandCamp.com</li>
	       <li>Pandora.com (new interface)</li>
	       <li>Deezer.com</li>
      </ul>
   </p>
   <p>
      As I don't visit many other websites with video content, the development of 
      <i>connectors</i> for other websites will be mostly up to you. Feel free to 
      send a pull request at <a href="http://github.com/david-sabata/Chrome-Last.fm-Scrobbler">GitHub</a>. 
      <span class="gray">Don't worry, even if noone contributes I will still keep YouTube scrobbling 
      working myself.</span>    
   </p>
   <p>
      <form action="https://www.paypal.com/cgi-bin/webscr" method="post">
         <div style="text-align: center">
            <input type="hidden" name="cmd" value="_s-xclick">
            <input type="hidden" name="encrypted" value="-----BEGIN PKCS7-----MIIHNwYJKoZIhvcNAQcEoIIHKDCCByQCAQExggEwMIIBLAIBADCBlDCBjjELMAkGA1UEBhMCVVMxCzAJBgNVBAgTAkNBMRYwFAYDVQQHEw1Nb3VudGFpbiBWaWV3MRQwEgYDVQQKEwtQYXlQYWwgSW5jLjETMBEGA1UECxQKbGl2ZV9jZXJ0czERMA8GA1UEAxQIbGl2ZV9hcGkxHDAaBgkqhkiG9w0BCQEWDXJlQHBheXBhbC5jb20CAQAwDQYJKoZIhvcNAQEBBQAEgYBX+tfaYIgqjq+FyHDZDp0/fzKe1F5MTHsrV4HLfZ4MDCLFhOvXxuFlnVPnvU9Ermeju9yVdwmk2jpPPGQsPNj4KtQ4rfhWkmHQeraetMJsQUzWnzgSM3DzxHTdYliwEXdbqY4DDjmnKKiqdOnw+1zUX+iKSwkn0QzNrVGcRKLr+zELMAkGBSsOAwIaBQAwgbQGCSqGSIb3DQEHATAUBggqhkiG9w0DBwQIyY4Pvp4nzbKAgZBuxrqm+4Ipbuu4iUE6QJEKWL0vIo/PPDGwnSdW6NHoPn3+4kDeYCTknFESaQ9dkIxbUjMXBzpP0Cvc8GrGrnCe/Wq7uqC1cSmjEgM/Oi64p+Z5VyOa40XQLYo+05xUTqNDeAXjj5qnNffBoIlS3E28Y/Ch+WM1rnLhjEamRivfB5TdbHyR8SUMKqHjx871xpOgggOHMIIDgzCCAuygAwIBAgIBADANBgkqhkiG9w0BAQUFADCBjjELMAkGA1UEBhMCVVMxCzAJBgNVBAgTAkNBMRYwFAYDVQQHEw1Nb3VudGFpbiBWaWV3MRQwEgYDVQQKEwtQYXlQYWwgSW5jLjETMBEGA1UECxQKbGl2ZV9jZXJ0czERMA8GA1UEAxQIbGl2ZV9hcGkxHDAaBgkqhkiG9w0BCQEWDXJlQHBheXBhbC5jb20wHhcNMDQwMjEzMTAxMzE1WhcNMzUwMjEzMTAxMzE1WjCBjjELMAkGA1UEBhMCVVMxCzAJBgNVBAgTAkNBMRYwFAYDVQQHEw1Nb3VudGFpbiBWaWV3MRQwEgYDVQQKEwtQYXlQYWwgSW5jLjETMBEGA1UECxQKbGl2ZV9jZXJ0czERMA8GA1UEAxQIbGl2ZV9hcGkxHDAaBgkqhkiG9w0BCQEWDXJlQHBheXBhbC5jb20wgZ8wDQYJKoZIhvcNAQEBBQADgY0AMIGJAoGBAMFHTt38RMxLXJyO2SmS+Ndl72T7oKJ4u4uw+6awntALWh03PewmIJuzbALScsTS4sZoS1fKciBGoh11gIfHzylvkdNe/hJl66/RGqrj5rFb08sAABNTzDTiqqNpJeBsYs/c2aiGozptX2RlnBktH+SUNpAajW724Nv2Wvhif6sFAgMBAAGjge4wgeswHQYDVR0OBBYEFJaffLvGbxe9WT9S1wob7BDWZJRrMIG7BgNVHSMEgbMwgbCAFJaffLvGbxe9WT9S1wob7BDWZJRroYGUpIGRMIGOMQswCQYDVQQGEwJVUzELMAkGA1UECBMCQ0ExFjAUBgNVBAcTDU1vdW50YWluIFZpZXcxFDASBgNVBAoTC1BheVBhbCBJbmMuMRMwEQYDVQQLFApsaXZlX2NlcnRzMREwDwYDVQQDFAhsaXZlX2FwaTEcMBoGCSqGSIb3DQEJARYNcmVAcGF5cGFsLmNvbYIBADAMBgNVHRMEBTADAQH/MA0GCSqGSIb3DQEBBQUAA4GBAIFfOlaagFrl71+jq6OKidbWFSE+Q4FqROvdgIONth+8kSK//Y/4ihuE4Ymvzn5ceE3S/iBSQQMjyvb+s2TWbQYDwcp129OPIbD9epdr4tJOUNiSojw7BHwYRiPh58S1xGlFgHFXwrEBb3dgNbMUa+u4qectsMAXpVHnD9wIyfmHMYIBmjCCAZYCAQEwgZQwgY4xCzAJBgNVBAYTAlVTMQswCQYDVQQIEwJDQTEWMBQGA1UEBxMNTW91bnRhaW4gVmlldzEUMBIGA1UEChMLUGF5UGFsIEluYy4xEzARBgNVBAsUCmxpdmVfY2VydHMxETAPBgNVBAMUCGxpdmVfYXBpMRwwGgYJKoZIhvcNAQkBFg1yZUBwYXlwYWwuY29tAgEAMAkGBSsOAwIaBQCgXTAYBgkqhkiG9w0BCQMxCwYJKoZIhvcNAQcBMBwGCSqGSIb3DQEJBTEPFw0xMTA3MTkxMTA2MTBaMCMGCSqGSIb3DQEJBDEWBBT6D+RA/y3Cytl0Rv2lODTIFgUXITANBgkqhkiG9w0BAQEFAASBgB29bLUoPOyGaItaMzEmMF/Oqx5PIqlFDywPxOSDOSxUUPyGZIEA+ZHLBli3Z1Sm1qiuVT+agO4mx6AF3864HTnnZQIxdjwHbKMlBH9KW81AQj1HeFTIcnUerid4eMfUtCI0+TLkrO0XodKD+wfth013j7/uFfj6BmGx8IT67KBH-----END PKCS7-----">
            <input type="image" src="https://www.paypalobjects.com/en_US/i/btn/btn_donate_LG.gif" border="0" name="submit" alt="PayPal - The safer, easier way to pay online!">
            <img alt="" border="0" src="https://www.paypalobjects.com/en_US/i/scr/pixel.gif" width="1" height="1">
         </div>
      </form>
   </p>
   <p>
      And since we all love music and Last.fm, you can also stop by at 
      <a href="http://www.last.fm/user/na1k_/">my Last.fm profile</a> to compare taste or maybe leave a kind message :-)
   </p>   
   <p>
      <br />
      Contributors
      <ul style="margin-top:0;">
         <li><a href="http://www.yasinokumus.com/">Yasin Okumus</a> - MySpace, FFtunes, Fizy and TTnetMuzik support</li>
         <li><a href="https://github.com/sharjeelaziz">Sharjeel Aziz</a> - Google Music support</li>
         <li><a href="https://github.com/moski">Moski Doski</a> - Thesixtyone.com support</li>
         <li><a href="http://last.fm/user/Macint/">Peter McEvoy</a> - <a href="http://ghostly.com/discovery/play">Ghostly Discovery</a> support</li>         
         <li><a href="https://github.com/porges">George Pollard</a> - BandCamp support</li>
<<<<<<< HEAD
	       <li><a href="http://jperr.com">Jordan Perr</a> - Pandora support</li>
	       <li><a href="http://damienalexandre.fr/">Damien Alexandre</a> - Deezer support</li>
=======
         <li><a href="http://jperr.com">Jordan Perr</a> - Pandora support</li>
         <li><a href="http://damienalexandre.fr/">Damien Alexandre</a> - Deezer support</li>
>>>>>>> 2240ebab
      </ul>
   </p>
</div>
   
<div class="container faq">
   <h1>FAQ</h1>   
   
   <h4>How do I temporarily disable scrobbling?</h4>
   <p>
      You can do that by clicking the icon in the omnibox (address bar). To enable scrobbling again, click the icon one more time.
      The scrobbling will continue for the next song.
   </p>
   
   <h4>The song was not recognized! Can you fix it?</h4>
   <p>
      Actually YOU can fix it :)<br>
      <br>
      When a song cannot be recognized (and thus scrobbled) a gray icon with question mark appears at the right side of the omnibox (address bar). 
      By clicking it a small window pops out where you can input the right song information.<br>
      <br>
      <span style="color: #666">
      (The data you input are not stored anywhere, so the next time you play the song, you'll have to enter the data again. This feature is still 
      work in progress. I'm not sure it is the right way to go for an extension to fix music websites errors. I'd be much happier to see websites 
      implement some kind of music tagging - just like YouTube partially did.)
      </span>
   </p>
   
   <h4>Will you add support for scrobbling at&nbsp;&nbsp;____ ?</h4>
   <p>
      Possibly, but most likely no. I make the Scrobbler in my free time and that's why I manage only Youtube 
      support - I simply don't use any other web music service. Nevertheless, it is really easy to create a <i>connector</i> 
      and add support for a new website. You can simply fork the <a href="http://github.com/david-sabata/Chrome-Last.fm-Scrobbler">GitHub</a> 
      repository and send me a pull request. There is also a wiki page on the GitHub describing the extension core.
   </p>
   
   <h4>Will you add&nbsp;&nbsp;____&nbsp;&nbsp;functionality?</h4>
   <p>
      Possibly, if it makes sense. A great example is functionality to correct the song title if it is not recognized. 
      This wasn't possible in earlier versions, but can be done since 1.0, because a lot of people was asking for it and 
      I also think it is useful.<br>
      But if you want me to add some not-that-useful-but-really-cool functions, you'll probably get disappointed.
   </p>
      
   <h4>Is the scrobbler available for the Firefox?</h4>
   <p>      
      It is not and it won't be. This is a Chrome extension and I have no intentions to port it for the Firefox 
      or any other browser.
   </p>
      
   <h4>Who is the author?</h4>
   <p>
      My name is David Šabata and I study IT at the Brno University of Technology, Czech Republic.
      <ul>
         <li><a href="https://plus.google.com/112444058875583505118">Google+ profile</a></li>
         <li><a href="http://www.last.fm/user/na1k_">Last.fm profile</a></li>
      </ul>
   </p>
</div>
   
</body>
</html><|MERGE_RESOLUTION|>--- conflicted
+++ resolved
@@ -81,13 +81,8 @@
          <li><a href="https://github.com/moski">Moski Doski</a> - Thesixtyone.com support</li>
          <li><a href="http://last.fm/user/Macint/">Peter McEvoy</a> - <a href="http://ghostly.com/discovery/play">Ghostly Discovery</a> support</li>         
          <li><a href="https://github.com/porges">George Pollard</a> - BandCamp support</li>
-<<<<<<< HEAD
-	       <li><a href="http://jperr.com">Jordan Perr</a> - Pandora support</li>
-	       <li><a href="http://damienalexandre.fr/">Damien Alexandre</a> - Deezer support</li>
-=======
          <li><a href="http://jperr.com">Jordan Perr</a> - Pandora support</li>
          <li><a href="http://damienalexandre.fr/">Damien Alexandre</a> - Deezer support</li>
->>>>>>> 2240ebab
       </ul>
    </p>
 </div>
